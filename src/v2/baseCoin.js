var Wallets = require('./wallets');
var Keychains = require('./keychains');

<<<<<<< HEAD
var coinInstances = {
  btc: require('./coins/btc'),
  tbtc: require('./coins/tbtc'),
  rmg: require('./coins/rmg'),
  trmg: require('./coins/trmg'),
};
=======
var coinInstances;
>>>>>>> 06ba1d5e

var BaseCoin = function(bitgo, coin) {
  this.bitgo = bitgo;
  this.initializeCoin(coin);
  
  var self = this;
  
  this.url = function(suffix) {
    return bitgo._baseUrl + '/api/v2/' + coin + suffix;
  };
  
  this.wallets = function() {
    if (!self.coinWallets) {
      self.coinWallets = new Wallets(bitgo, this);
    }
    return self.coinWallets;
  };
  
  this.keychains = function() {
    if (!self.coinKeychains) {
      self.coinKeychains = new Keychains(bitgo, this);
    }
    return self.coinKeychains;
  };
  
};

BaseCoin.prototype.initializeCoin = function(coin) {

  if (!coinInstances) {
    // initialization has to be asynchronous to avoid circular dependencies
    coinInstances = {
      btc: require('./coins/btc'),
      tbtc: require('./coins/tbtc')
    };
  }

  var coinInstance = coinInstances[coin];
  if (!coinInstance) {
    throw new Error('Coin type ' + coin + ' not supported');
  }
  coinInstance.call(this);

};

BaseCoin.prototype.toJSON = function() {
  return undefined;
};

module.exports = BaseCoin;<|MERGE_RESOLUTION|>--- conflicted
+++ resolved
@@ -1,16 +1,7 @@
 var Wallets = require('./wallets');
 var Keychains = require('./keychains');
 
-<<<<<<< HEAD
-var coinInstances = {
-  btc: require('./coins/btc'),
-  tbtc: require('./coins/tbtc'),
-  rmg: require('./coins/rmg'),
-  trmg: require('./coins/trmg'),
-};
-=======
 var coinInstances;
->>>>>>> 06ba1d5e
 
 var BaseCoin = function(bitgo, coin) {
   this.bitgo = bitgo;
@@ -44,7 +35,9 @@
     // initialization has to be asynchronous to avoid circular dependencies
     coinInstances = {
       btc: require('./coins/btc'),
-      tbtc: require('./coins/tbtc')
+      tbtc: require('./coins/tbtc'),
+      rmg: require('./coins/rmg'),
+      trmg: require('./coins/trmg')
     };
   }
 
